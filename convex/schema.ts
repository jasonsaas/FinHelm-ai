--- conflicted
+++ resolved
@@ -445,7 +445,6 @@
     .index("by_resource", ["resourceType"])
     .index("by_timestamp", ["timestamp"]),
 
-<<<<<<< HEAD
   // OAuth State Management
   oauthStates: defineTable({
     state: v.string(),
@@ -521,7 +520,7 @@
     .index("by_user", ["userId"])
     .index("by_status", ["status"])
     .index("by_created", ["createdAt"]),
-=======
+
   // Chat Messages for AI Assistant
   chatMessages: defineTable({
     organizationId: v.id("organizations"),
@@ -663,5 +662,4 @@
     .index("by_organization", ["organizationId"])
     .index("by_user_org", ["userId", "organizationId"])
     .index("by_updated", ["updatedAt"]),
->>>>>>> 3957a30e
 });